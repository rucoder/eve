// Copyright (c) 2017 Zededa, Inc.
// All rights reserved.

package types

import (
	"github.com/satori/go.uuid"
	"log"
	"time"
)

// UUID plus version
type UUIDandVersion struct {
	UUID    uuid.UUID
	Version string
}

// This is what we assume will come from the ZedControl for each
// application instance. Note that we can have different versions
// configured for the same UUID, hence the key is the UUIDandVersion
// We assume the elements in StorageConfig should be installed, but activation
// (advertize the EID in lisp and boot the guest) is driven by the Activate
// attribute.
type AppInstanceConfig struct {
	UUIDandVersion      UUIDandVersion
	DisplayName         string
	FixedResources      // CPU etc
	StorageConfigList   []StorageConfig
	Activate            bool
	OverlayNetworkList  []EIDOverlayConfig
	UnderlayNetworkList []UnderlayNetworkConfig
}

func (config AppInstanceConfig) VerifyFilename(fileName string) bool {
	uuid := config.UUIDandVersion.UUID
	ret := uuid.String()+".json" == fileName
	if !ret {
		log.Printf("Mismatch between filename and contained uuid: %s vs. %s\n",
			fileName, uuid.String())
	}
	return ret
}

// Indexed by UUIDandVersion as above
type AppInstanceStatus struct {
	UUIDandVersion    UUIDandVersion
	DisplayName       string
	Activated         bool
	PendingAdd        bool // XXX delete. Assumes hook in common diff code
	PendingModify     bool // XXX delete
	PendingDelete     bool // XXX delete
	StorageStatusList []StorageStatus
	EIDList           []EIDStatusDetails
	// Mininum state across all steps and all StorageStatus.
	// INITIAL implies error.
	State SwState
	// All error strngs across all steps and all StorageStatus
	Error     string
	ErrorTime time.Time
}

func (status AppInstanceStatus) VerifyFilename(fileName string) bool {
	uuid := status.UUIDandVersion.UUID
	ret := uuid.String()+".json" == fileName
	if !ret {
		log.Printf("Mismatch between filename and contained uuid: %s vs. %s\n",
			fileName, uuid.String())
	}
	return ret
}

func (status AppInstanceStatus) CheckPendingAdd() bool {
	return status.PendingAdd
}

func (status AppInstanceStatus) CheckPendingModify() bool {
	return status.PendingModify
}

func (status AppInstanceStatus) CheckPendingDelete() bool {
	return status.PendingDelete
}

type EIDOverlayConfig struct {
	EIDConfigDetails
	ACLs          []ACE
	NameToEidList []NameToEid // Used to populate DNS for the overlay
}

// If the Target is "" or "disk", then this becomes a vdisk for the domU
// Other possible targets are:
// - "kernel"
// - "ramdisk"
// - "device_tree"
type StorageConfig struct {
<<<<<<< HEAD
	DownloadURL	string	// XXX is there a more specific type?
	MaxSize		uint	// In kbytes
	Bucket		string	// S3 Bucket Name
	Operation	string	// Operation Type (Download/Upload/Delete etc.)
	TransportMethod	string	// Download method S3/HTTP/SFTP etc.
	// XXX Add SignatureInfo for the sha256. Verifier should check.
	CertificateChain	[]string//name of intermediate certificates
	ImageSignature		[]byte	//signature of image
	SignatureKey		string	//certificate containing public key 

	ImageSha256	string	// sha256 of immutable image
	ReadOnly	bool
	Preserve	bool	// If set a rw disk will be preserved across
				// boots (acivate/inactivate)
	Format		string	// Default "raw"; could be raw, qcow, qcow2, vhd
	Devtype		string	// Default ""; could be e.g. "cdrom"
=======
	DownloadURL   string // XXX is there a more specific type?
	MaxSize       uint   // In kbytes
	SignatureInfo SignatureInfo
	ImageSha256   string // sha256 of immutable image
	ReadOnly      bool
	Preserve      bool   // Disk will be preserved across inactive/activate
	Format        string // Default "raw"; could be raw, qcow, qcow2, vhd
	Devtype       string // Default ""; could be e.g. "cdrom"
	Target        string // Default "" is interpreted as "disk"
>>>>>>> 997eff9e
}

type StorageStatus struct {
	DownloadURL      string  // XXX is there a more specific type?
	ImageSha256      string  // sha256 of immutable image
	State            SwState // DOWNLOADED etc
	HasDownloaderRef bool    // Reference against downloader to clean up
	HasVerifierRef   bool    // Reference against verifier to clean up
	Error            string  // Download or verify error
	ErrorTime        time.Time
}

// The Intermediate can be a byte sequence of PEM certs
type SignatureInfo struct {
	IntermediateCertsPem []byte
	SignerCertPem        []byte
	Signature            []byte
}<|MERGE_RESOLUTION|>--- conflicted
+++ resolved
@@ -93,7 +93,6 @@
 // - "ramdisk"
 // - "device_tree"
 type StorageConfig struct {
-<<<<<<< HEAD
 	DownloadURL	string	// XXX is there a more specific type?
 	MaxSize		uint	// In kbytes
 	Bucket		string	// S3 Bucket Name
@@ -110,17 +109,7 @@
 				// boots (acivate/inactivate)
 	Format		string	// Default "raw"; could be raw, qcow, qcow2, vhd
 	Devtype		string	// Default ""; could be e.g. "cdrom"
-=======
-	DownloadURL   string // XXX is there a more specific type?
-	MaxSize       uint   // In kbytes
-	SignatureInfo SignatureInfo
-	ImageSha256   string // sha256 of immutable image
-	ReadOnly      bool
-	Preserve      bool   // Disk will be preserved across inactive/activate
-	Format        string // Default "raw"; could be raw, qcow, qcow2, vhd
-	Devtype       string // Default ""; could be e.g. "cdrom"
 	Target        string // Default "" is interpreted as "disk"
->>>>>>> 997eff9e
 }
 
 type StorageStatus struct {
