--- conflicted
+++ resolved
@@ -206,16 +206,11 @@
 }
 
 func handleRestart(ctxArg interface{}, done bool) {
-<<<<<<< HEAD
-	log.Printf("handleRestart(%v)\n", done)
+	if debug {
+		log.Printf("handleRestart(%v)\n", done)
+	}
 	ctx := ctxArg.(*zedrouterContext)
 	handleLispRestart(done, ctx.SeparateDataPlane)
-=======
-	if debug {
-		log.Printf("handleRestart(%v)\n", done)
-	}
-	handleLispRestart(done)
->>>>>>> a295a0fa
 	if done {
 		// Since all work is done inline we can immediately say that
 		// we have restarted.
