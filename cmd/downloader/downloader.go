// Copyright (c) 2017 Zededa, Inc.
// All rights reserved.

// Process input changes from a config directory containing json encoded files
// with DownloaderConfig and compare against DownloaderStatus in the status
// dir.
// ZedManager can stop the download by removing from config directory.
//
// Input directory with config (URL, refcount, maxLength, dstDir)
// Output directory with status (URL, refcount, state, ModTime, lastErr, lastErrTime, retryCount)
// refCount -> 0 means delete from dstDir? Who owns dstDir? Separate mount.

package main

import (
	"encoding/json"
	"errors"
	"flag"
	"fmt"
	"github.com/zededa/api/zconfig"
	"github.com/zededa/go-provision/types"
	"github.com/zededa/go-provision/watch"
	"github.com/zededa/go-provision/wrap"
	"github.com/zededa/shared/libs/zedUpload"
	"io/ioutil"
	"log"
	"net"
	"os"
	"time"
)

const (
	appImgObj = "appImg.obj"
	baseOsObj = "baseOs.obj"
	certObj   = "cert.obj"

	moduleName            = "downloader"
	zedBaseDirname        = "/var/tmp"
	zedRunDirname         = "/var/run"
	baseDirname           = zedBaseDirname + "/" + moduleName
	runDirname            = zedRunDirname + "/" + moduleName
	certsDirname          = "/var/tmp/zedmanager/certs"
	persistDir            = "/persist"
	objectDownloadDirname = persistDir + "/downloads"
	DNSDirname            = "/var/run/zedrouter/DeviceNetworkStatus"

	downloaderConfigDirname = baseDirname + "/config"
	downloaderStatusDirname = runDirname + "/status"

	appImgConfigDirname = baseDirname + "/" + appImgObj + "/config"
	appImgStatusDirname = runDirname + "/" + appImgObj + "/status"

	baseOsConfigDirname = baseDirname + "/" + baseOsObj + "/config"
	baseOsStatusDirname = runDirname + "/" + baseOsObj + "/status"

	certObjConfigDirname = baseDirname + "/" + certObj + "/config"
	certObjStatusDirname = runDirname + "/" + certObj + "/status"
)

// Go doesn't like this as a constant
var (
	downloaderObjTypes = []string{appImgObj, baseOsObj, certObj}
)

// Set from Makefile
var Version = "No version specified"

type downloaderContext struct {
	dCtx *zedUpload.DronaCtx
}

// Dummy since where we don't have anything to pass
type dummyContext struct {
}

var deviceNetworkStatus types.DeviceNetworkStatus

func main() {
	log.SetOutput(os.Stdout)
	log.SetFlags(log.Ldate | log.Ltime | log.Lmicroseconds | log.LUTC)
	versionPtr := flag.Bool("v", false, "Version")
	flag.Parse()
	if *versionPtr {
		fmt.Printf("%s: %s\n", os.Args[0], Version)
		return
	}
	log.Printf("Starting downloader\n")
	for _, ot := range downloaderObjTypes {
		watch.CleanupRestartedObj("downloader", ot)
	}

	// Any state needed by handler functions
	ctx := downloaderContext{}
	ctx.dCtx = downloaderInit()

	deviceStatusChanges := make(chan string)
	go watch.WatchStatus(DNSDirname, deviceStatusChanges)

	// First wait to have some free uplinks
	for types.CountLocalAddrFree(deviceNetworkStatus, "") == 0 {
		select {
		case change := <-deviceStatusChanges:
			watch.HandleStatusEvent(change, dummyContext{},
				DNSDirname,
				&types.DeviceNetworkStatus{},
				handleDNSModify, handleDNSDelete,
				nil)
		}
	}
	fmt.Printf("Have %d free uplinks addresses to use\n",
		types.CountLocalAddrFree(deviceNetworkStatus, ""))

	appImgChanges := make(chan string)
	baseOsChanges := make(chan string)
	certObjChanges := make(chan string)

	go watch.WatchConfigStatus(appImgConfigDirname,
		appImgStatusDirname, appImgChanges)

	go watch.WatchConfigStatus(baseOsConfigDirname,
		baseOsStatusDirname, baseOsChanges)

	go watch.WatchConfigStatus(certObjConfigDirname,
		certObjStatusDirname, certObjChanges)

	for {
		select {

		case change := <-deviceStatusChanges:
			{
				watch.HandleStatusEvent(change, dummyContext{},
					DNSDirname,
					&types.DeviceNetworkStatus{},
					handleDNSModify, handleDNSDelete,
					nil)
			}

		case change := <-certObjChanges:
			{
				watch.HandleConfigStatusEvent(change,
					certObjConfigDirname,
					certObjStatusDirname,
					&types.DownloaderConfig{},
					&types.DownloaderStatus{},
					handleCertObjCreate,
					handleCertObjModify,
					handleCertObjDelete, nil)
				continue
			}

		case change := <-appImgChanges:
			{
				watch.HandleConfigStatusEvent(change, &ctx,
					appImgConfigDirname,
					appImgStatusDirname,
					&types.DownloaderConfig{},
					&types.DownloaderStatus{},
					handleAppImgObjCreate,
					handleAppImgObjModify,
					handleAppImgObjDelete, nil)
				continue
			}

		case change := <-baseOsChanges:
			{
				watch.HandleConfigStatusEvent(change, &ctx,
					baseOsConfigDirname,
					baseOsStatusDirname,
					&types.DownloaderConfig{},
					&types.DownloaderStatus{},
					handleBaseOsObjCreate,
					handleBaseOsObjModify,
					handleBaseOsObjDelete, nil)
<<<<<<< HEAD
			}
		case change := <-certObjChanges:
			{
				watch.HandleConfigStatusEvent(change, &ctx,
					certObjConfigDirname,
					certObjStatusDirname,
					&types.DownloaderConfig{},
					&types.DownloaderStatus{},
					handleCertObjCreate,
					handleCertObjModify,
					handleCertObjDelete, nil)
=======
				continue
>>>>>>> b116dc5a
			}
		}
	}
}

// Object handlers
func handleAppImgObjCreate(ctxArg interface{}, statusFilename string,
	configArg interface{}) {
	config := configArg.(*types.DownloaderConfig)
	ctx := ctxArg.(*downloaderContext)

	log.Printf("handleObjectCreate: %s\n", config.DownloadURL)
	handleCreate(ctx, appImgObj, *config, statusFilename)
}

func handleBaseOsObjCreate(ctxArg interface{}, statusFilename string,
	configArg interface{}) {
	config := configArg.(*types.DownloaderConfig)
	ctx := ctxArg.(*downloaderContext)

	log.Printf("handleObjectCreate: %s\n", config.DownloadURL)
	handleCreate(ctx, baseOsObj, *config, statusFilename)
}

func handleCertObjCreate(ctxArg interface{}, statusFilename string,
	configArg interface{}) {
	config := configArg.(*types.DownloaderConfig)
	ctx := ctxArg.(*downloaderContext)

	log.Printf("handleObjectCreate: %s\n", config.DownloadURL)
	handleCreate(ctx, certObj, *config, statusFilename)
}

func handleAppImgObjModify(ctxArg interface{}, statusFilename string,
	configArg interface{}, statusArg interface{}) {
	config := configArg.(*types.DownloaderConfig)
	status := statusArg.(*types.DownloaderStatus)
	ctx := ctxArg.(*downloaderContext)

	log.Printf("handleObjectModify(%v) for %s\n",
		config.Safename, config.DownloadURL)
	handleModify(ctx, appImgObj, *config, *status, statusFilename)
}

func handleBaseOsObjModify(ctxArg interface{}, statusFilename string,
	configArg interface{}, statusArg interface{}) {
	config := configArg.(*types.DownloaderConfig)
	status := statusArg.(*types.DownloaderStatus)
	ctx := ctxArg.(*downloaderContext)

	log.Printf("handleObjectModify(%v) for %s\n",
		config.Safename, config.DownloadURL)
	handleModify(ctx, baseOsObj, *config, *status, statusFilename)
}

func handleCertObjModify(ctxArg interface{}, statusFilename string,
	configArg interface{}, statusArg interface{}) {
	config := configArg.(*types.DownloaderConfig)
	status := statusArg.(*types.DownloaderStatus)
	ctx := ctxArg.(*downloaderContext)

	log.Printf("handleObjectModify(%v) for %s\n",
		config.Safename, config.DownloadURL)
	handleModify(ctx, certObj, *config, *status, statusFilename)
}

func handleAppImgObjDelete(ctxArg interface{}, statusFilename string,
	statusArg interface{}) {
	status := statusArg.(*types.DownloaderStatus)
	ctx := ctxArg.(*downloaderContext)

	log.Printf("handleObjectDelete(%v) for %s\n",
		status.Safename, status.DownloadURL)
	handleDelete(ctx, appImgObj, *status, statusFilename)
}

func handleBaseOsObjDelete(ctxArg interface{}, statusFilename string,
	statusArg interface{}) {
	status := statusArg.(*types.DownloaderStatus)
	ctx := ctxArg.(*downloaderContext)

	log.Printf("handleObjectDelete(%v) for %s\n",
		status.Safename, status.DownloadURL)
	handleDelete(ctx, baseOsObj, *status, statusFilename)
}

func handleCertObjDelete(ctxArg interface{}, statusFilename string,
	statusArg interface{}) {
	status := statusArg.(*types.DownloaderStatus)
	ctx := ctxArg.(*downloaderContext)

	log.Printf("handleObjectDelete(%v) for %s\n",
		status.Safename, status.DownloadURL)
	handleDelete(ctx, certObj, *status, statusFilename)
}

func handleCreate(ctx *downloaderContext, objType string,
	config types.DownloaderConfig,
	statusFilename string) {

	// Start by marking with PendingAdd
	status := types.DownloaderStatus{
		Safename:       config.Safename,
		RefCount:       config.RefCount,
		DownloadURL:    config.DownloadURL,
		UseFreeUplinks: config.UseFreeUplinks,
		ImageSha256:    config.ImageSha256,
		PendingAdd:     true,
	}
	writeDownloaderStatus(&status, statusFilename)

	// Check if we have space
	if config.MaxSize >= globalStatus.RemainingSpace {
		errString := fmt.Sprintf("Would exceed remaining space %d vs %d\n",
			config.MaxSize, globalStatus.RemainingSpace)
		log.Println(errString)
		status.PendingAdd = false
		status.Size = 0
		status.LastErr = errString
		status.LastErrTime = time.Now()
		status.RetryCount += 1
		status.State = types.INITIAL
		writeDownloaderStatus(&status, statusFilename)
		log.Printf("handleCreate failed for %s\n", config.DownloadURL)
		return
	}

	// Update reserved space. Keep reserved until doDelete
	// XXX RefCount -> 0 should keep it reserved.
	status.ReservedSpace = config.MaxSize
	globalStatus.ReservedSpace += status.ReservedSpace
	updateRemainingSpace()

	// If RefCount == 0 then we don't yet download.
	if config.RefCount == 0 {
		// XXX odd to treat as error.
		errString := fmt.Sprintf("RefCount==0; download deferred for %s\n",
			config.DownloadURL)
		log.Println(errString)
		status.PendingAdd = false
		status.Size = 0
		status.LastErr = errString
		status.LastErrTime = time.Now()
		status.RetryCount += 1
		status.State = types.INITIAL
		writeDownloaderStatus(&status, statusFilename)
		log.Printf("handleCreate deferred for %s\n", config.DownloadURL)
		return
	}

	handleSyncOp(ctx, objType, statusFilename, config, &status)
}

// Allow to cancel by setting RefCount = 0. Same as delete? RefCount 0->1
// means download. Ignore other changes?
func handleModify(ctx *downloaderContext, objType string,
	config types.DownloaderConfig, status types.DownloaderStatus,
	statusFilename string) {

	locDirname := objectDownloadDirname + "/" + objType

	if config.DownloadURL != status.DownloadURL {
		log.Printf("URL changed - not allowed %s -> %s\n",
			config.DownloadURL, status.DownloadURL)
		return
	}
	// If the sha changes, we treat it as a delete and recreate.
	// Ditto if we had a failure.
	if (status.ImageSha256 != "" && status.ImageSha256 != config.ImageSha256) ||
		status.LastErr != "" {
		reason := ""
		if status.ImageSha256 != config.ImageSha256 {
			reason = "sha256 changed"
		} else {
			reason = "recovering from previous error"
		}
		log.Printf("handleModify %s for %s\n",
			reason, config.DownloadURL)
		doDelete(statusFilename, locDirname, &status)
		handleCreate(ctx, objType, config, statusFilename)
		log.Printf("handleModify done for %s\n", config.DownloadURL)
		return
	}

	// XXX do work; look for refcnt -> 0 and delete; cancel any running
	// download
	// If RefCount from zero to non-zero then do install
	if status.RefCount == 0 && config.RefCount != 0 {

		log.Printf("handleModify installing %s\n", config.DownloadURL)
		handleCreate(ctx, objType, config, statusFilename)
		status.RefCount = config.RefCount
		status.PendingModify = false
		writeDownloaderStatus(&status, statusFilename)
	} else if status.RefCount != 0 && config.RefCount == 0 {
		log.Printf("handleModify deleting %s\n", config.DownloadURL)
		doDelete(statusFilename, locDirname, &status)
	} else {
		status.RefCount = config.RefCount
		status.PendingModify = false
		writeDownloaderStatus(&status, statusFilename)
	}
	log.Printf("handleModify done for %s\n", config.DownloadURL)
}

func doDelete(statusFilename string, locDirname string, status *types.DownloaderStatus) {

	log.Printf("doDelete(%v) for %s\n", status.Safename, status.DownloadURL)

	// XXX:FIXME, delete from verifier/verfied !!
	locFilename := locDirname + "/pending"

	if status.ImageSha256 != "" {
		locFilename = locFilename + "/" + status.ImageSha256
	}

	if _, err := os.Stat(locFilename); err == nil {
		locFilename := locFilename + "/" + status.Safename
		if _, err := os.Stat(locFilename); err == nil {
			log.Printf("Deleting %s\n", locFilename)
			// Remove file
			if err := os.Remove(locFilename); err != nil {
				log.Printf("Failed to remove %s: err %s\n",
					locFilename, err)
			}
		}
	}

	status.State = types.INITIAL
	globalStatus.UsedSpace -= status.Size
	status.Size = 0

	// XXX Asymmetric; handleCreate reserved on RefCount 0. We unreserve
	// going back to RefCount 0. FIXed
	updateRemainingSpace()
	writeDownloaderStatus(status, statusFilename)
}

func handleDelete(ctx *downloaderContext, objType string,
	status types.DownloaderStatus, statusFilename string) {

	locDirname := objectDownloadDirname + "/" + objType

	status.PendingDelete = true
	writeDownloaderStatus(&status, statusFilename)

	globalStatus.ReservedSpace -= status.ReservedSpace
	status.ReservedSpace = 0
	globalStatus.UsedSpace -= status.Size
	status.Size = 0

	updateRemainingSpace()

	writeDownloaderStatus(&status, statusFilename)

	doDelete(statusFilename, locDirname, &status)

	status.PendingDelete = false
	writeDownloaderStatus(&status, statusFilename)

	// Write out what we modified to DownloaderStatus aka delete
	if err := os.Remove(statusFilename); err != nil {
		log.Println(err)
	}
	log.Printf("handleDelete done for %s, %s\n", status.DownloadURL, locDirname)
}

// helper functions

var globalConfig types.GlobalDownloadConfig
var globalStatus types.GlobalDownloadStatus
var globalStatusFilename string

func downloaderInit() *zedUpload.DronaCtx {

	initializeDirs()

	configFilename := downloaderConfigDirname + "/global"
	statusFilename := downloaderStatusDirname + "/global"

	// now start
	globalStatusFilename = statusFilename

	// Read GlobalDownloadConfig to find MaxSpace
	// Then determine currently used space and remaining.
	cb, err := ioutil.ReadFile(configFilename)
	if err != nil {
		log.Printf("%s for %s\n", err, configFilename)
		log.Fatal(err)
	}

	if err := json.Unmarshal(cb, &globalConfig); err != nil {
		log.Printf("%s GlobalDownloadConfig file: %s\n",
			err, configFilename)
		log.Fatal(err)
	}

	log.Printf("MaxSpace %d\n", globalConfig.MaxSpace)

	globalStatus.UsedSpace = 0
	globalStatus.ReservedSpace = 0
	updateRemainingSpace()

	// XXX how do we find out when verifier cleans up duplicates etc?
	// We read objectDownloadDirname/* and determine how much space
	// is used. Place in GlobalDownloadStatus. Calculate remaining space.
	totalUsed := sizeFromDir(objectDownloadDirname)
	globalStatus.UsedSpace = uint((totalUsed + 1023) / 1024)
	updateRemainingSpace()

	// create drona interface
	dCtx, err := zedUpload.NewDronaCtx("zdownloader", 0)

	if dCtx == nil {
		log.Printf("context create fail %s\n", err)
		log.Fatal(err)
	}

	return dCtx
}

func initializeDirs() {

	if _, err := os.Stat(certsDirname); err != nil {
		if err := os.MkdirAll(certsDirname, 0700); err != nil {
			log.Fatal(err)
		}
	}

	// Remove any files which didn't make it past the verifier.
	// Though verifier owns it, remove them for calculating the
	// total available space
	clearInProgressDownloadDirs(downloaderObjTypes)

	// create the object based config/status dirs
	createConfigStatusDirs(moduleName, downloaderObjTypes)

	// create the object download directories
	createDownloadDirs(downloaderObjTypes)
}

// create module and object based config/status directories
func createConfigStatusDirs(moduleName string, objTypes []string) {

	jobDirs := []string{"config", "status"}
	zedBaseDirs := []string{zedBaseDirname, zedRunDirname}
	baseDirs := make([]string, len(zedBaseDirs))

	log.Printf("Creating config/status dirs for %s\n", moduleName)

	for idx, dir := range zedBaseDirs {
		baseDirs[idx] = dir + "/" + moduleName
	}

	for idx, baseDir := range baseDirs {

		dirName := baseDir + "/" + jobDirs[idx]
		if _, err := os.Stat(dirName); err != nil {
			log.Printf("Create %s\n", dirName)
			if err := os.MkdirAll(dirName, 0700); err != nil {
				log.Fatal(err)
			}
		}

		// Creating Object based holder dirs
		for _, objType := range objTypes {
			dirName := baseDir + "/" + objType + "/" + jobDirs[idx]
			if _, err := os.Stat(dirName); err != nil {
				log.Printf("Create %s\n", dirName)
				if err := os.MkdirAll(dirName, 0700); err != nil {
					log.Fatal(err)
				}
			}
		}
	}
}

// create object download directories
func createDownloadDirs(objTypes []string) {

	workingDirTypes := []string{"pending", "verifier", "verified"}

	// now create the download dirs
	for _, objType := range objTypes {
		for _, dirType := range workingDirTypes {
			dirName := objectDownloadDirname + "/" + objType + "/" + dirType
			if _, err := os.Stat(dirName); err != nil {
				if err := os.MkdirAll(dirName, 0700); err != nil {
					log.Fatal(err)
				}
			}
		}
	}
}

// clear in-progress object download directories
func clearInProgressDownloadDirs(objTypes []string) {

	inProgressDirTypes := []string{"pending", "verifier"}

	// now create the download dirs
	for _, objType := range objTypes {
		for _, dirType := range inProgressDirTypes {
			dirName := objectDownloadDirname + "/" + objType + "/" + dirType
			if _, err := os.Stat(dirName); err == nil {
				if err := os.RemoveAll(dirName); err != nil {
					log.Fatal(err)
				}
			}
		}
	}
}

func sizeFromDir(dirname string) int64 {
	var totalUsed int64 = 0
	locations, err := ioutil.ReadDir(dirname)
	if err != nil {
		log.Fatal(err)
	}
	for _, location := range locations {
		filename := dirname + "/" + location.Name()
		log.Printf("Looking in %s\n", filename)
		if location.IsDir() {
			size := sizeFromDir(filename)
			fmt.Printf("Dir %s size %d\n", filename, size)
			totalUsed += size
		} else {
			log.Printf("File %s Size %d\n", filename, location.Size())
			totalUsed += location.Size()
		}
	}
	return totalUsed
}

func updateRemainingSpace() {

	globalStatus.RemainingSpace = globalConfig.MaxSpace -
		globalStatus.UsedSpace - globalStatus.ReservedSpace

	log.Printf("RemaingSpace %d, maxspace %d, usedspace %d, reserved %d\n",
		globalStatus.RemainingSpace, globalConfig.MaxSpace,
		globalStatus.UsedSpace, globalStatus.ReservedSpace)
	// Create and write
	writeGlobalStatus()
}

func writeGlobalStatus() {

	sb, err := json.Marshal(globalStatus)
	if err != nil {
		log.Fatal(err, "json Marshal GlobalDownloadStatus")
	}
	// We assume a /var/run path hence we don't need to worry about
	// partial writes/empty files due to a kernel crash.
	if err = ioutil.WriteFile(globalStatusFilename, sb, 0644); err != nil {
		log.Fatal(err, globalStatusFilename)
	}
}

func writeDownloaderStatus(status *types.DownloaderStatus,
	statusFilename string) {
	b, err := json.Marshal(status)
	if err != nil {
		log.Fatal(err, "json Marshal DownloaderStatus")
	}
	// We assume a /var/run path hence we don't need to worry about
	// partial writes/empty files due to a kernel crash.
	err = ioutil.WriteFile(statusFilename, b, 0644)
	if err != nil {
		log.Fatal(err, statusFilename)
	}
}

func writeFile(sFilename string, dFilename string) {

	log.Printf("Writing <%s> file to <%s>\n", sFilename, dFilename)

	if _, err := os.Stat(sFilename); err == nil {
		sb, err := ioutil.ReadFile(sFilename)
		if err == nil {

			if err = ioutil.WriteFile(dFilename, sb, 0644); err != nil {
				log.Printf("Failed to write %s: err %s\n",
					dFilename, err)
			}
		} else {
			log.Printf("Failed to read %s: err %s\n",
				sFilename)
		}
	} else {
		log.Printf("Failed to stat %s: err %s\n",
			sFilename, err)
	}
}

// cloud storage interface functions/APIs

// XXX should we use --cacart? Would assume we know the root CA.
// XXX Set --limit-rate 100k
// XXX continue based on filesize with: -C -
// XXX --max-filesize <bytes> from MaxSize in DownLoaderConfig (kbytes)
// XXX --interface ...
// Note that support for --dns-interface is not compiled in
// Normally "ifname" is the source IP to be consistent with the S3 loop
func doCurl(url string, ifname string, destFilename string) error {
	cmd := "curl"
	args := []string{}
	if ifname != "" {
		args = []string{
			"-q",
			"-4", // XXX due to getting IPv6 ULAs and not IPv4
			"--insecure",
			"--retry",
			"3",
			"--silent",
			"--show-error",
			"--interface",
			ifname,
			"-o",
			destFilename,
			url,
		}
	} else {
		args = []string{
			"-q",
			"-4", // XXX due to getting IPv6 ULAs and not IPv4
			"--insecure",
			"--retry",
			"3",
			"--silent",
			"--show-error",
			"-o",
			destFilename,
			url,
		}
	}

	stdoutStderr, err := wrap.Command(cmd, args...).CombinedOutput()

	if err != nil {
		log.Println("curl failed ", err)
	} else {
		log.Printf("curl done: output <%s>\n", string(stdoutStderr))
	}
	return err
}

func doS3(ctx *downloaderContext, syncOp zedUpload.SyncOpType,
	apiKey string, password string, dpath string, maxsize uint,
	ipSrc net.IP, filename string, locFilename string) error {
	auth := &zedUpload.AuthInput{
		AuthType: "s3",
		Uname:    apiKey,
		Password: password,
	}

	trType := zedUpload.SyncAwsTr
	// XXX:FIXME , will come as part of data store
	region := "us-west-2"

	// create Endpoint
	dEndPoint, err := ctx.dCtx.NewSyncerDest(trType, region, dpath, auth)
	if err != nil {
		fmt.Printf("NewSyncerDest failed: %s\n", err)
		return err
	}
	dEndPoint.WithSrcIpSelection(ipSrc)
	var respChan = make(chan *zedUpload.DronaRequest)

	log.Printf("syncOp for <%s>/<%s>\n", dpath, filename)
	// create Request
	req := dEndPoint.NewRequest(syncOp, filename, locFilename,
		int64(maxsize/1024), true, respChan)
	if req == nil {
		return errors.New("NewRequest failed")
	}

	req.Post()
	resp := <-respChan
	_, err = resp.GetUpStatus()
	if resp.IsError() == false {
		return nil
	} else {
		return err
	}
}

// Drona APIs for object Download

func handleSyncOp(ctx *downloaderContext, objType string, statusFilename string,
	config types.DownloaderConfig, status *types.DownloaderStatus) {
	var err error
	var locFilename string

	var syncOp zedUpload.SyncOpType = zedUpload.SyncOpDownload

	locDirname := objectDownloadDirname + "/" + objType
	locFilename = locDirname + "/pending"

	// update status to DOWNLOAD STARTED
	status.State = types.DOWNLOAD_STARTED
	writeDownloaderStatus(status, statusFilename)

	if config.ImageSha256 != "" {
		locFilename = locFilename + "/" + config.ImageSha256
	}

	if _, err = os.Stat(locFilename); err != nil {

		if err = os.MkdirAll(locFilename, 0755); err != nil {
			log.Fatal(err)
		}
	}

	filename := types.SafenameToFilename(config.Safename)

	locFilename = locFilename + "/" + config.Safename

	log.Printf("Downloading <%s> to <%s> using %v freeuplink\n",
		config.DownloadURL, locFilename, config.UseFreeUplinks)

	var addrCount int
	if config.UseFreeUplinks {
		addrCount = types.CountLocalAddrFree(deviceNetworkStatus, "")
		fmt.Printf("Have %d free uplink addresses\n", addrCount)
	} else {
		addrCount = types.CountLocalAddrAny(deviceNetworkStatus, "")
		fmt.Printf("Have %d any uplink addresses\n", addrCount)
	}
	// Loop through all interfaces until a success
	for addrIndex := 0; addrIndex < addrCount; addrIndex += 1 {
		var ipSrc net.IP
		if config.UseFreeUplinks {
			ipSrc, err = types.GetLocalAddrFree(deviceNetworkStatus,
				addrIndex, "")
		} else {
			ipSrc, err = types.GetLocalAddrAny(deviceNetworkStatus,
				addrIndex, "")
		}
		if err != nil {
			fmt.Printf("GetLocalAddr failed: %s\n", err)
			continue
		}
		fmt.Printf("Using IP source %v transport %v\n", ipSrc,
			config.TransportMethod)

		switch config.TransportMethod {
		case zconfig.DsType_DsS3.String():
			err = doS3(ctx, syncOp, config.ApiKey,
				config.Password, config.Dpath,
				config.MaxSize, ipSrc, filename, locFilename)
			if err != nil {
				fmt.Printf("Source IP %s failed: %s\n",
					ipSrc.String(), err)
			} else {
				handleSyncOpResponse(objType, config, status,
					statusFilename, err)
				return
			}
		case zconfig.DsType_DsHttp.String():
		case zconfig.DsType_DsHttps.String():
		case "":
			err = doCurl(config.DownloadURL, ipSrc.String(),
				locFilename)
			if err != nil {
				fmt.Printf("Source IP %s failed: %s\n",
					ipSrc.String(), err)
			} else {
				handleSyncOpResponse(objType, config, status,
					statusFilename, err)
				return
			}
		default:
			log.Fatal("unsupported transport method")
		}
	}
	fmt.Printf("All source IP addresses failed. Last %s\n", err)
	handleSyncOpResponse(objType, config, status, statusFilename, err)
}

func handleSyncOpResponse(objType string, config types.DownloaderConfig,
	status *types.DownloaderStatus, statusFilename string,
	err error) {

	locDirname := objectDownloadDirname + "/" + objType

	if err != nil {
		// Delete file
		doDelete(statusFilename, locDirname, status)
		status.PendingAdd = false
		status.Size = 0
		status.LastErr = fmt.Sprintf("%v", err)
		status.LastErrTime = time.Now()
		status.RetryCount += 1
		status.State = types.INITIAL
		writeDownloaderStatus(status, statusFilename)
		log.Printf("handleCreate failed for %s, <%s>\n",
			status.DownloadURL, err)
		return
	}

	locFilename := locDirname + "/pending"

	// XXX:FIXME
	if status.ImageSha256 != "" {
		locFilename = locFilename + "/" + status.ImageSha256
	}

	locFilename = locFilename + "/" + config.Safename

	info, err := os.Stat(locFilename)
	if err != nil {
		// Delete file
		doDelete(statusFilename, locDirname, status)
		status.PendingAdd = false
		status.Size = 0
		status.LastErr = fmt.Sprintf("%v", err)
		status.LastErrTime = time.Now()
		status.RetryCount += 1
		status.State = types.INITIAL
		writeDownloaderStatus(status, statusFilename)
		log.Printf("handleCreate failed for %s <%s>\n", status.DownloadURL, err)
		return
	}

	// XXX Compare against MaxSize and reject? Already wasted the space?
	status.Size = uint((info.Size() + 1023) / 1024)

	if status.Size > config.MaxSize {
		// Delete file
		errString := fmt.Sprintf("Size exceeds MaxSize; %d vs. %d for %s\n",
			status.Size, config.MaxSize, status.DownloadURL)
		log.Println(errString)
		// Delete file
		doDelete(statusFilename, locDirname, status)
		status.PendingAdd = false
		status.Size = 0
		status.LastErr = errString
		status.LastErrTime = time.Now()
		status.RetryCount += 1
		status.State = types.INITIAL
		writeDownloaderStatus(status, statusFilename)
		log.Printf("handleCreate failed for %s, <%s>\n", status.DownloadURL, err)
		return
	}

	globalStatus.ReservedSpace -= status.ReservedSpace
	status.ReservedSpace = 0
	globalStatus.UsedSpace += status.Size
	updateRemainingSpace()

	log.Printf("handleCreate successful <%s> <%s>\n",
		config.DownloadURL, locFilename)
	// We do not clear any status.RetryCount, LastErr, etc. The caller
	// should look at State == DOWNLOADED to determine it is done.

	status.ModTime = time.Now()
	status.PendingAdd = false
	status.State = types.DOWNLOADED
	writeDownloaderStatus(status, statusFilename)
}

func handleDNSModify(ctxArg interface{}, statusFilename string,
	statusArg interface{}) {
	status := statusArg.(*types.DeviceNetworkStatus)

	// XXX from context with manufacturerModel? NO. That's for DNC
	if statusFilename != "global" {
		fmt.Printf("handleDNSModify: ignoring %s\n", statusFilename)
		return
	}

	log.Printf("handleDNSModify for %s\n", statusFilename)
	deviceNetworkStatus = *status
	fmt.Printf("handleDNSModify %d free uplinks addresses to use\n",
		types.CountLocalAddrFree(deviceNetworkStatus, ""))
	log.Printf("handleDNSModify done for %s\n", statusFilename)
}

func handleDNSDelete(ctxArg interface{}, statusFilename string) {
	log.Printf("handleDNSDelete for %s\n", statusFilename)

	if statusFilename != "global" {
		fmt.Printf("handleDNSDelete: ignoring %s\n", statusFilename)
		return
	}
	deviceNetworkStatus = types.DeviceNetworkStatus{}
	log.Printf("handleDNSDelete done for %s\n", statusFilename)
}<|MERGE_RESOLUTION|>--- conflicted
+++ resolved
@@ -137,7 +137,7 @@
 
 		case change := <-certObjChanges:
 			{
-				watch.HandleConfigStatusEvent(change,
+				watch.HandleConfigStatusEvent(change, &ctx,
 					certObjConfigDirname,
 					certObjStatusDirname,
 					&types.DownloaderConfig{},
@@ -171,21 +171,7 @@
 					handleBaseOsObjCreate,
 					handleBaseOsObjModify,
 					handleBaseOsObjDelete, nil)
-<<<<<<< HEAD
-			}
-		case change := <-certObjChanges:
-			{
-				watch.HandleConfigStatusEvent(change, &ctx,
-					certObjConfigDirname,
-					certObjStatusDirname,
-					&types.DownloaderConfig{},
-					&types.DownloaderStatus{},
-					handleCertObjCreate,
-					handleCertObjModify,
-					handleCertObjDelete, nil)
-=======
 				continue
->>>>>>> b116dc5a
 			}
 		}
 	}
