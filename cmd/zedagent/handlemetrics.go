// Copyright (c) 2017-2018 Zededa, Inc.
// All rights reserved.

// Push info and metrics to zedcloud

package zedagent

import (
	"bytes"
	"fmt"
	"github.com/eriknordmark/ipinfo"
	"github.com/golang/protobuf/proto"
	"github.com/golang/protobuf/ptypes"
	"github.com/shirou/gopsutil/cpu"
	"github.com/shirou/gopsutil/disk"
	"github.com/shirou/gopsutil/host"
	"github.com/shirou/gopsutil/mem"
	psutilnet "github.com/shirou/gopsutil/net"
	log "github.com/sirupsen/logrus"
	"github.com/vishvananda/netlink"
	"github.com/zededa/api/zmet"
	"github.com/zededa/go-provision/cast"
	"github.com/zededa/go-provision/diskmetrics"
	"github.com/zededa/go-provision/flextimer"
	"github.com/zededa/go-provision/hardware"
	"github.com/zededa/go-provision/netclone"
	"github.com/zededa/go-provision/pubsub"
	"github.com/zededa/go-provision/types"
	"github.com/zededa/go-provision/zboot"
	"github.com/zededa/go-provision/zedcloud"
	"io/ioutil"
	"net"
	"os"
	"os/exec"
	"regexp"
	"strconv"
	"strings"
	"syscall"
	"time"
)

// Remember the set of names of the disks and partitions
var savedDisks []string

// Also report usage for these paths
const persistPath = "/persist"

var reportPaths = []string{"/", "/config", persistPath}

func publishMetrics(ctx *zedagentContext, iteration int) {
	cpuStorageStat := ExecuteXentopCmd()
	PublishMetricsToZedCloud(ctx, cpuStorageStat, iteration)
}

// Run a periodic post of the metrics

func metricsTimerTask(ctx *zedagentContext, handleChannel chan interface{}) {
	iteration := 0
	log.Infoln("starting report metrics timer task")
	publishMetrics(ctx, iteration)

	interval := time.Duration(configItemCurrent.metricInterval) * time.Second
	max := float64(interval)
	min := max * 0.3
	ticker := flextimer.NewRangeTicker(time.Duration(min), time.Duration(max))
	// Return handle to caller
	handleChannel <- ticker
	for range ticker.C {
		iteration += 1
		publishMetrics(ctx, iteration)
	}
}

// Called when configItemCurrent changes
// Assumes the caller has verifier that the interval has changed
func updateMetricsTimer(tickerHandle interface{}) {
	interval := time.Duration(configItemCurrent.metricInterval) * time.Second
	log.Infof("updateMetricsTimer() change to %v\n", interval)
	max := float64(interval)
	min := max * 0.3
	flextimer.UpdateRangeTicker(tickerHandle,
		time.Duration(min), time.Duration(max))
	// Force an immediate timout since timer could have decreased
	flextimer.TickNow(tickerHandle)
}

func ExecuteXlInfoCmd() map[string]string {
	xlCmd := exec.Command("xl", "info")
	stdout, err := xlCmd.Output()
	if err != nil {
		log.Errorln(err.Error())
	}
	xlInfo := fmt.Sprintf("%s", stdout)
	splitXlInfo := strings.Split(xlInfo, "\n")

	dict := make(map[string]string, len(splitXlInfo)-1)
	for _, str := range splitXlInfo {
		res := strings.SplitN(str, ":", 2)
		if len(res) == 2 {
			dict[strings.TrimSpace(res[0])] = strings.TrimSpace(res[1])
		}
	}
	return dict
}

// Shadow copy of suscription to determine info for deletes. Key is UUID
var domainStatus map[string]types.DomainStatus

// Key is DomainName; value is array of interface names
var appInterfaceAndNameList map[string][]string

// Key is DomainName; value is array of disk images
var appDiskAndNameList map[string][]string

func handleDomainStatusModify(ctxArg interface{}, key string,
	statusArg interface{}) {

	log.Debugf("handleDomainStatusModify for %s\n", key)
	status := cast.CastDomainStatus(statusArg)
	ctx := ctxArg.(*zedagentContext)
	if status.Key() != key {
		log.Errorf("handleDomainStatusModify key/UUID mismatch %s vs %s; ignored %+v\n",
			key, status.Key(), status)
		return
	}
	// Update Progress counter even if Pending

	if domainStatus == nil {
		log.Debugf("create Domain map\n")
		domainStatus = make(map[string]types.DomainStatus)
	}
	// Detect if any changes relevant to the device status report
	old := lookupDomainStatus(ctx, key)
	if old != nil {
		log.Infof("handleDomainStatusModify change for %s domainname %s\n",
			key, status.DomainName)
		if ioAdapterListChanged(*old, status) {
			ctx.TriggerDeviceInfo = true
		}
	} else {
		log.Infof("handleDomainStatusModify add for %s domainname %s\n",
			key, status.DomainName)
		if ioAdapterListChanged(types.DomainStatus{}, status) {
			ctx.TriggerDeviceInfo = true
		}
	}
	domainStatus[key] = status
	if appInterfaceAndNameList == nil {
		appInterfaceAndNameList = make(map[string][]string)
	}
	if appDiskAndNameList == nil {
		appDiskAndNameList = make(map[string][]string)
	}
	var interfaceList []string
	for _, vif := range status.VifList {
		interfaceList = append(interfaceList, vif.Vif)
	}
	appInterfaceAndNameList[status.DomainName] = interfaceList
	var diskList []string
	for _, ds := range status.DiskStatusList {
		diskList = append(diskList, ds.ActiveFileLocation)
	}
	appDiskAndNameList[status.DomainName] = diskList
	log.Debugf("handleDomainStatusModify appIntf %s %v\n",
		status.DomainName, interfaceList)
	log.Debugf("handleDomainStatusModify done for %s\n", key)
}

func handleDomainStatusDelete(ctxArg interface{}, key string,
	statusArg interface{}) {

	ctx := ctxArg.(*zedagentContext)
	log.Infof("handleDomainStatusDelete for %s\n", key)
	status := cast.CastDomainStatus(statusArg)
	if status.Key() != key {
		log.Errorf("handleDomainStatusDelete key/UUID mismatch %s vs %s; ignored %+v\n",
			key, status.Key(), status)
		return
	}

	// Detect if any changes relevant to the device status report
	if ioAdapterListChanged(status, types.DomainStatus{}) {
		ctx.TriggerDeviceInfo = true
	}

	if _, ok := appInterfaceAndNameList[status.DomainName]; ok {
		log.Infof("appInterfaceAndnameList for %v\n",
			status.DomainName)
		delete(appInterfaceAndNameList, status.DomainName)
	}

	// XXX remove domainStatus once we can count it below? But
	// assigning away devices to /dev/null aka pciback means not visible
	// at boot.
	delete(domainStatus, key)
	log.Infof("handleDomainStatusDelete done for %s\n", key)
}

// Note that this function returns the entry even if Pending* is set.
func lookupDomainStatus(ctx *zedagentContext, key string) *types.DomainStatus {
	sub := ctx.subDomainStatus
	st, _ := sub.Get(key)
	if st == nil {
		log.Infof("lookupDomainStatus(%s) not found\n", key)
		return nil
	}
	status := cast.CastDomainStatus(st)
	if status.Key() != key {
		log.Errorf("lookupDomainStatus key/UUID mismatch %s vs %s; ignored %+v\n",
			key, status.Key(), status)
		return nil
	}
	return &status
}

func ioAdapterListChanged(old types.DomainStatus, new types.DomainStatus) bool {
	log.Infof("ioAdapterListChanged(%v, %v)\n",
		old.IoAdapterList, new.IoAdapterList)
	if len(old.IoAdapterList) != len(new.IoAdapterList) {
		log.Infof("ioAdapterListChanged length from %d to %d\n",
			len(old.IoAdapterList), len(new.IoAdapterList))
		return true
	}
	adapterSet := make(map[types.IoAdapter]bool)
	for _, ad := range old.IoAdapterList {
		adapterSet[ad] = true
	}
	for _, ad := range new.IoAdapterList {
		if _, ok := adapterSet[ad]; !ok {
			log.Infof("ioAdapterListChanged %v not in old set\n",
				ad)
			return true
		}
	}
	log.Infof("ioAdapterListChanged: no change\n")
	return false
}

func ReadAppInterfaceList(domainName string) []string {
	return appInterfaceAndNameList[domainName]
}

func ReadAppDiskList(domainName string) []string {
	return appDiskAndNameList[domainName]
}

func LookupDomainStatus(domainName string) *types.DomainStatus {
	for _, ds := range domainStatus {
		if strings.Compare(ds.DomainName, domainName) == 0 {
			return &ds
		}
	}
	return nil
}

func LookupDomainStatusUUID(uuid string) *types.DomainStatus {
	for _, ds := range domainStatus {
		if strings.Compare(ds.Key(), uuid) == 0 {
			return &ds
		}
	}
	return nil
}

// Look for a DomainStatus which is using the IoBundle
func LookupDomainStatusIoBundle(ioType types.IoType, name string) *types.DomainStatus {
	for _, ds := range domainStatus {
		for _, b := range ds.IoAdapterList {
			if b.Type == ioType && strings.EqualFold(b.Name, name) {
				return &ds
			}
		}
	}
	return nil
}

// XXX can we use libxenstat? /usr/local/lib/libxenstat.so on hikey
// /usr/lib/libxenstat.so in container
func ExecuteXentopCmd() [][]string {
	var cpuStorageStat [][]string

	count := 0
	counter := 0
	arg1 := "xentop"
	arg2 := "-b"
	arg3 := "-d"
	arg4 := "1"
	arg5 := "-i"
	arg6 := "2"
	arg7 := "-f"

	cmd := exec.Command(arg1, arg2, arg3, arg4, arg5, arg6, arg7)
	stdout, err := cmd.Output()
	if err != nil {
		println(err.Error())
		return [][]string{}
	}

	xentopInfo := fmt.Sprintf("%s", stdout)

	splitXentopInfo := strings.Split(xentopInfo, "\n")

	splitXentopInfoLength := len(splitXentopInfo)
	var i int
	var start int

	for i = 0; i < splitXentopInfoLength; i++ {

		str := fmt.Sprintf(splitXentopInfo[i])
		re := regexp.MustCompile(" ")

		spaceRemovedsplitXentopInfo := re.ReplaceAllLiteralString(splitXentopInfo[i], "")
		matched, err := regexp.MatchString("NAMESTATECPU.*", spaceRemovedsplitXentopInfo)

		if matched {

			count++
			fmt.Sprintf("string matched: ", str)
			if count == 2 {

				start = i
				fmt.Sprintf("value of i: ", start)
			}

		} else {
			fmt.Sprintf("string not matched", err)
		}
	}

	length := splitXentopInfoLength - 1 - start
	finalOutput := make([][]string, length)

	for j := start; j < splitXentopInfoLength-1; j++ {

		str := fmt.Sprintf(splitXentopInfo[j])
		splitOutput := regexp.MustCompile(" ")
		finalOutput[j-start] = splitOutput.Split(str, -1)
	}

	cpuStorageStat = make([][]string, length)

	for i := range cpuStorageStat {
		cpuStorageStat[i] = make([]string, 20)
	}

	for f := 0; f < length; f++ {

		for out := 0; out < len(finalOutput[f]); out++ {

			matched, err := regexp.MatchString("[A-Za-z0-9]+", finalOutput[f][out])
			if err != nil {
				log.Errorln(err)
			} else if matched {

				if finalOutput[f][out] == "no" {

				} else if finalOutput[f][out] == "limit" {
					counter++
					cpuStorageStat[f][counter] = "no limit"
				} else {
					counter++
					cpuStorageStat[f][counter] = finalOutput[f][out]
				}
			} else {

				fmt.Sprintf("space: ", finalOutput[f][counter])
			}
		}
		counter = 0
	}
	return cpuStorageStat
}

func PublishMetricsToZedCloud(ctx *zedagentContext, cpuStorageStat [][]string,
	iteration int) {

	var ReportMetrics = &zmet.ZMetricMsg{}

	ReportDeviceMetric := new(zmet.DeviceMetric)
	ReportDeviceMetric.Memory = new(zmet.MemoryMetric)
	ReportDeviceMetric.CpuMetric = new(zmet.AppCpuMetric)

	ReportMetrics.DevID = *proto.String(zcdevUUID.String())
	ReportZmetric := new(zmet.ZmetricTypes)
	*ReportZmetric = zmet.ZmetricTypes_ZmDevice

	ReportMetrics.AtTimeStamp = ptypes.TimestampNow()

	info, err := host.Info()
	if err != nil {
		log.Fatal("host.Info(): %s\n", err)
	}
	log.Debugf("uptime %d = %d days\n",
		info.Uptime, info.Uptime/(3600*24))
	log.Debugf("Booted at %v\n", time.Unix(int64(info.BootTime), 0).UTC())

	cpuSecs := getCpuSecs()
	if info.Uptime != 0 {
		log.Debugf("uptime %d cpuSecs %d, percent used %d\n",
			info.Uptime, cpuSecs, (100*cpuSecs)/info.Uptime)
	}

	ReportDeviceMetric.CpuMetric.Total = *proto.Uint64(cpuSecs)
	// Note that uptime is seconds we've been up. We're converting
	// to a timestamp. That better not be interpreted as a time since
	// the epoch
	uptime, _ := ptypes.TimestampProto(
		time.Unix(int64(info.Uptime), 0).UTC())
	ReportDeviceMetric.CpuMetric.UpTime = uptime

	// Memory related info for dom0
	ram, err := mem.VirtualMemory()
	if err != nil {
		log.Errorf("mem.VirtualMemory: %s\n", err)
	} else {
		ReportDeviceMetric.Memory.UsedMem = uint32(RoundToMbytes(ram.Used))
		ReportDeviceMetric.Memory.AvailMem = uint32(RoundToMbytes(ram.Available))
		ReportDeviceMetric.Memory.UsedPercentage = ram.UsedPercent
		ReportDeviceMetric.Memory.AvailPercentage =
			(100.0 - (ram.UsedPercent))
	}
	// Use the network metrics from zedrouter subscription
	// Only report stats for the uplinks plus dbo1x0
	ifNames := types.ReportInterfaces(deviceNetworkStatus)
	for _, ifName := range ifNames {
		var metric *types.NetworkMetric
		for _, m := range networkMetrics.MetricList {
			if ifName == m.IfName {
				metric = &m
				break
			}
		}
		if metric == nil {
			continue
		}
		networkDetails := new(zmet.NetworkMetric)
		networkDetails.IName = metric.IfName
		networkDetails.TxPkts = metric.TxPkts
		networkDetails.RxPkts = metric.RxPkts
		networkDetails.TxBytes = metric.TxBytes
		networkDetails.RxBytes = metric.RxBytes
		networkDetails.TxDrops = metric.TxDrops
		networkDetails.RxDrops = metric.RxDrops
		networkDetails.TxErrors = metric.TxErrors
		networkDetails.RxErrors = metric.RxErrors
		networkDetails.TxAclDrops = metric.TxAclDrops
		networkDetails.RxAclDrops = metric.RxAclDrops
		networkDetails.TxAclRateLimitDrops = metric.TxAclRateLimitDrops
		networkDetails.RxAclRateLimitDrops = metric.RxAclRateLimitDrops
		ReportDeviceMetric.Network = append(ReportDeviceMetric.Network,
			networkDetails)
	}
	log.Debugln("network metrics: ", ReportDeviceMetric.Network)

	// Collect zedcloud metrics from ourselves and other agents
	cms := zedcloud.GetCloudMetrics()
	// Have to make a copy
	cms = zedcloud.CastCloudMetrics(cms)
	cms1 := zedcloud.CastCloudMetrics(clientMetrics)
	if cms1 != nil {
		cms = zedcloud.Append(cms, cms1)
	}
	cms1 = zedcloud.CastCloudMetrics(logmanagerMetrics)
	if cms1 != nil {
		cms = zedcloud.Append(cms, cms1)
	}
	cms1 = zedcloud.CastCloudMetrics(downloaderMetrics)
	if cms1 != nil {
		cms = zedcloud.Append(cms, cms1)
	}
	for ifname, cm := range cms {
		metric := zmet.ZedcloudMetric{IfName: ifname,
			Failures: cm.FailureCount,
			Success:  cm.SuccessCount,
		}
		if !cm.LastFailure.IsZero() {
			lf, _ := ptypes.TimestampProto(cm.LastFailure)
			metric.LastFailure = lf
		}
		if !cm.LastSuccess.IsZero() {
			ls, _ := ptypes.TimestampProto(cm.LastSuccess)
			metric.LastSuccess = ls
		}
		for url, um := range cm.UrlCounters {
			log.Debugf("CloudMetrics[%s] url %s %v\n",
				ifname, url, um)
			urlMet := new(zmet.UrlcloudMetric)
			urlMet.Url = url
			urlMet.TryMsgCount = um.TryMsgCount
			urlMet.TryByteCount = um.TryByteCount
			urlMet.SentMsgCount = um.SentMsgCount
			urlMet.SentByteCount = um.SentByteCount
			urlMet.RecvMsgCount = um.RecvMsgCount
			urlMet.RecvByteCount = um.RecvByteCount
			metric.UrlMetrics = append(metric.UrlMetrics, urlMet)
		}
		ReportDeviceMetric.Zedcloud = append(ReportDeviceMetric.Zedcloud,
			&metric)
	}

	// Add DiskMetric
	// XXX should we get a new list of disks each time?
	// XXX can we use part, err = disk.Partitions(false)
	// and then p.MountPoint for the usage?
	for _, d := range savedDisks {
		size := partitionSize(d)
		log.Debugf("Disk/partition %s size %d\n", d, size)
		size = RoundToMbytes(size)
		metric := zmet.DiskMetric{Disk: d, Total: size}
		stat, err := disk.IOCounters(d)
		if err == nil {
			metric.ReadBytes = RoundToMbytes(stat[d].ReadBytes)
			metric.WriteBytes = RoundToMbytes(stat[d].WriteBytes)
			metric.ReadCount = stat[d].ReadCount
			metric.WriteCount = stat[d].WriteCount
		}
		// XXX do we have a mountpath? Combine with paths below if same?
		ReportDeviceMetric.Disk = append(ReportDeviceMetric.Disk, &metric)
	}
	for _, path := range reportPaths {
		u, err := disk.Usage(path)
		if err != nil {
			// Happens e.g., if we don't have a /persist
			log.Errorf("disk.Usage: %s\n", err)
			continue
		}
		log.Debugf("Path %s total %d used %d free %d\n",
			path, u.Total, u.Used, u.Free)
		metric := zmet.DiskMetric{MountPath: path,
			Total: RoundToMbytes(u.Total),
			Used:  RoundToMbytes(u.Used),
			Free:  RoundToMbytes(u.Free),
		}
		ReportDeviceMetric.Disk = append(ReportDeviceMetric.Disk, &metric)
	}
	// Walk all verified downloads and report their size (faked
	// as disks)
	verifierStatusMap := verifierGetAll(ctx)
	for _, st := range verifierStatusMap {
		vs := cast.CastVerifyImageStatus(st)
		log.Debugf("verifierStatusMap %s size %d\n",
			vs.Safename, vs.Size)
		metric := zmet.DiskMetric{
			Disk:  vs.Safename,
			Total: RoundToMbytes(uint64(vs.Size)),
		}
		ReportDeviceMetric.Disk = append(ReportDeviceMetric.Disk, &metric)
	}
	// XXX TBD: Avoid dups with verifierStatusMap above
	downloaderStatusMap := downloaderGetAll(ctx)
	for _, st := range downloaderStatusMap {
		ds := cast.CastDownloaderStatus(st)
		log.Debugf("downloaderStatusMap %s size %d\n",
			ds.Safename, ds.Size)
		metric := zmet.DiskMetric{
			Disk:  ds.Safename,
			Total: RoundToMbytes(uint64(ds.Size)),
		}
		ReportDeviceMetric.Disk = append(ReportDeviceMetric.Disk, &metric)
	}

	// Note that these are associated with the device and not with a
	// device name like ppp0 or wwan0
	lte := readLTEMetrics()
	for _, i := range lte {
		item := new(zmet.MetricItem)
		item.Key = i.Key
		item.Type = zmet.MetricItemType(i.Type)
		setMetricAnyValue(item, i.Value)
		ReportDeviceMetric.MetricItems = append(ReportDeviceMetric.MetricItems, item)
	}

	ReportMetrics.MetricContent = new(zmet.ZMetricMsg_Dm)
	if x, ok := ReportMetrics.GetMetricContent().(*zmet.ZMetricMsg_Dm); ok {
		x.Dm = ReportDeviceMetric
	}

	// Handle xentop failing above
	if len(cpuStorageStat) == 0 {
		log.Errorf("No xentop? metrics: %s\n", ReportMetrics)
		SendMetricsProtobuf(ReportMetrics, iteration)
		return
	}

	countApp := 0
	ReportMetrics.Am = make([]*zmet.AppMetric, len(cpuStorageStat)-2)
	for arr := 1; arr < len(cpuStorageStat); arr++ {
		if strings.Contains(cpuStorageStat[arr][1], "Domain-0") {
			log.Debugf("Nothing to report for Domain-0\n")
			continue
		}
		if len(cpuStorageStat) <= 2 {
			continue
		}
		ReportAppMetric := new(zmet.AppMetric)
		ReportAppMetric.Cpu = new(zmet.AppCpuMetric)
		ReportAppMetric.Memory = new(zmet.MemoryMetric)

		domainName := cpuStorageStat[arr][1]
		ds := LookupDomainStatus(domainName)
		if ds == nil {
			log.Infof("Did not find status for domainName %s\n",
				domainName)
			// Note that it is included in the
			// metrics without a name and uuid.
			// XXX ignore and report next time?
			// Avoid nil checks
			ds = &types.DomainStatus{}
		} else {
			ReportAppMetric.AppName = ds.DisplayName
			ReportAppMetric.AppID = ds.Key()
		}

		appCpuTotal, _ := strconv.ParseUint(cpuStorageStat[arr][3], 10, 0)
		ReportAppMetric.Cpu.Total = *proto.Uint64(appCpuTotal)
		// We don't report ReportAppMetric.Cpu.Uptime
		// since we already report BootTime for the app

		// This is in kbytes
		totalAppMemory, _ := strconv.ParseUint(cpuStorageStat[arr][5], 10, 0)
		totalAppMemory = RoundFromKbytesToMbytes(totalAppMemory)
		usedAppMemoryPercent, _ := strconv.ParseFloat(cpuStorageStat[arr][6], 10)
		usedMemory := (float64(totalAppMemory) * (usedAppMemoryPercent)) / 100
		availableMemory := float64(totalAppMemory) - usedMemory
		availableAppMemoryPercent := 100 - usedAppMemoryPercent

		ReportAppMetric.Memory.UsedMem = uint32(usedMemory)
		ReportAppMetric.Memory.AvailMem = uint32(availableMemory)
		ReportAppMetric.Memory.UsedPercentage = float64(usedAppMemoryPercent)
		ReportAppMetric.Memory.AvailPercentage = float64(availableAppMemoryPercent)

		appInterfaceList := ReadAppInterfaceList(strings.TrimSpace(cpuStorageStat[arr][1]))
		// Use the network metrics from zedrouter subscription
		for _, ifName := range appInterfaceList {
			var metric *types.NetworkMetric
			for _, m := range networkMetrics.MetricList {
				if ifName == m.IfName {
					metric = &m
					break
				}
			}
			if metric == nil {
				continue
			}
			networkDetails := new(zmet.NetworkMetric)
			networkDetails.IName = metric.IfName
			// Counters not swapped on vif
			if strings.HasPrefix(ifName, "nbn") ||
				strings.HasPrefix(ifName, "nbu") ||
				strings.HasPrefix(ifName, "nbo") {
				networkDetails.TxPkts = metric.TxPkts
				networkDetails.RxPkts = metric.RxPkts
				networkDetails.TxBytes = metric.TxBytes
				networkDetails.RxBytes = metric.RxBytes
				networkDetails.TxDrops = metric.TxDrops
				networkDetails.RxDrops = metric.RxDrops
				networkDetails.TxErrors = metric.TxErrors
				networkDetails.RxErrors = metric.RxErrors
				networkDetails.TxAclDrops = metric.TxAclDrops
				networkDetails.RxAclDrops = metric.RxAclDrops
				networkDetails.TxAclRateLimitDrops = metric.TxAclRateLimitDrops
				networkDetails.RxAclRateLimitDrops = metric.RxAclRateLimitDrops
			} else {
				// Note that the packets received on bu* and bo* where sent
				// by the domU and vice versa, hence we swap here
				networkDetails.TxPkts = metric.RxPkts
				networkDetails.RxPkts = metric.TxPkts
				networkDetails.TxBytes = metric.RxBytes
				networkDetails.RxBytes = metric.TxBytes
				networkDetails.TxDrops = metric.RxDrops
				networkDetails.RxDrops = metric.TxDrops
				networkDetails.TxErrors = metric.RxErrors
				networkDetails.RxErrors = metric.TxErrors
				networkDetails.TxAclDrops = metric.RxAclDrops
				networkDetails.RxAclDrops = metric.TxAclDrops
				networkDetails.TxAclRateLimitDrops = metric.RxAclRateLimitDrops
				networkDetails.RxAclRateLimitDrops = metric.TxAclRateLimitDrops
			}
			ReportAppMetric.Network = append(ReportAppMetric.Network,
				networkDetails)
		}

		appDiskList := ReadAppDiskList(strings.TrimSpace(cpuStorageStat[arr][1]))
		// Use the network metrics from zedrouter subscription
		for _, diskfile := range appDiskList {
			appDiskDetails := new(zmet.AppDiskMetric)
			err := getDiskInfo(diskfile, appDiskDetails)
			if err != nil {
				log.Errorf("getDiskInfo(%s) failed %v\n",
					diskfile, err)
				continue
			}
			ReportAppMetric.Disk = append(ReportAppMetric.Disk,
				appDiskDetails)
		}
		ReportMetrics.Am[countApp] = ReportAppMetric
		log.Debugln("metrics per app is: ",
			ReportMetrics.Am[countApp])
		countApp++
	}
	// report Network Service Statistics
	createNetworkServiceMetrics(ctx, ReportMetrics)

	log.Debugf("PublishMetricsToZedCloud sending %s\n", ReportMetrics)
	SendMetricsProtobuf(ReportMetrics, iteration)
}

func getDiskInfo(diskfile string, appDiskDetails *zmet.AppDiskMetric) error {
	imgInfo, err := diskmetrics.GetImgInfo(diskfile)
	if err != nil {
		return err
	}
	appDiskDetails.Disk = diskfile
	appDiskDetails.Provisioned = RoundToMbytes(imgInfo.VirtualSize)
	appDiskDetails.Used = RoundToMbytes(imgInfo.ActualSize)
	appDiskDetails.DiskType = imgInfo.Format
	appDiskDetails.Dirty = imgInfo.DirtyFlag
	return nil
}

func RoundToMbytes(byteCount uint64) uint64 {
	const mbyte = 1024 * 1024

	return (byteCount + mbyte/2) / mbyte
}

func RoundFromKbytesToMbytes(byteCount uint64) uint64 {
	const kbyte = 1024

	return (byteCount + kbyte/2) / kbyte
}

// This function is called per change, hence needs to try over all uplinks
// send report on each uplink.
func PublishDeviceInfoToZedCloud(subBaseOsStatus *pubsub.Subscription,
	aa *types.AssignableAdapters, iteration int) {

	var ReportInfo = &zmet.ZInfoMsg{}

	deviceType := new(zmet.ZInfoTypes)
	*deviceType = zmet.ZInfoTypes_ZiDevice
	ReportInfo.Ztype = *deviceType
	deviceUUID := zcdevUUID.String()
	ReportInfo.DevId = *proto.String(deviceUUID)
	ReportInfo.AtTimeStamp = ptypes.TimestampNow()

	ReportDeviceInfo := new(zmet.ZInfoDevice)

	var machineArch string
	machineCmd := exec.Command("uname", "-m")
	stdout, err := machineCmd.Output()
	if err != nil {
		log.Errorln(err.Error())
	} else {
		machineArch = fmt.Sprintf("%s", stdout)
		ReportDeviceInfo.MachineArch = *proto.String(strings.TrimSpace(machineArch))
	}

	cpuCmd := exec.Command("uname", "-p")
	stdout, err = cpuCmd.Output()
	if err != nil {
		log.Errorln(err.Error())
	} else {
		cpuArch := fmt.Sprintf("%s", stdout)
		ReportDeviceInfo.CpuArch = *proto.String(strings.TrimSpace(cpuArch))
	}

	platformCmd := exec.Command("uname", "-p")
	stdout, err = platformCmd.Output()
	if err != nil {
		log.Errorln(err.Error())
	} else {
		platform := fmt.Sprintf("%s", stdout)
		ReportDeviceInfo.Platform = *proto.String(strings.TrimSpace(platform))
	}

	dict := ExecuteXlInfoCmd()
	if dict != nil {
		// Note that this is the set of physical CPUs which is different
		// than the set of CPUs assigned to dom0
		ncpus, err := strconv.ParseUint(dict["nr_cpus"], 10, 32)
		if err != nil {
			log.Errorln("error while converting ncpus to int: ", err)
		} else {
			ReportDeviceInfo.Ncpu = *proto.Uint32(uint32(ncpus))
		}
		totalMemory, err := strconv.ParseUint(dict["total_memory"], 10, 64)
		if err == nil {
			// totalMemory is in MBytes
			ReportDeviceInfo.Memory = *proto.Uint64(uint64(totalMemory))
		}
	}

	d, err := disk.Usage("/")
	if err != nil {
		log.Errorf("disk.Usage: %s\n", err)
	} else {
		mbytes := RoundToMbytes(d.Total)
		ReportDeviceInfo.Storage = *proto.Uint64(mbytes)
	}
	// Find all disks and partitions
	disks := findDisksPartitions()
	savedDisks = disks // Save for stats

	for _, disk := range disks {
		size := partitionSize(disk)
		log.Debugf("Disk/partition %s size %d\n", disk, size)
		size = RoundToMbytes(size)
		is := zmet.ZInfoStorage{Device: disk, Total: size}
		ReportDeviceInfo.StorageList = append(ReportDeviceInfo.StorageList,
			&is)
	}
	for _, path := range reportPaths {
		u, err := disk.Usage(path)
		if err != nil {
			// Happens e.g., if we don't have a /persist
			log.Errorf("disk.Usage: %s\n", err)
			continue
		}
		log.Debugf("Path %s total %d used %d free %d\n",
			path, u.Total, u.Used, u.Free)
		is := zmet.ZInfoStorage{
			MountPath: path, Total: RoundToMbytes(u.Total)}
		// We know this is where we store images and keep
		// domU virtual disks.
		if path == persistPath {
			is.StorageLocation = true
		}
		ReportDeviceInfo.StorageList = append(ReportDeviceInfo.StorageList,
			&is)
	}

	ReportDeviceManufacturerInfo := new(zmet.ZInfoManufacturer)
	if strings.Contains(machineArch, "x86") {
		productManufacturer, productName, productVersion, productSerial, productUuid := hardware.GetDeviceManufacturerInfo()
		ReportDeviceManufacturerInfo.Manufacturer = *proto.String(strings.TrimSpace(productManufacturer))
		ReportDeviceManufacturerInfo.ProductName = *proto.String(strings.TrimSpace(productName))
		ReportDeviceManufacturerInfo.Version = *proto.String(strings.TrimSpace(productVersion))
		ReportDeviceManufacturerInfo.SerialNumber = *proto.String(strings.TrimSpace(productSerial))
		ReportDeviceManufacturerInfo.UUID = *proto.String(strings.TrimSpace(productUuid))

		biosVendor, biosVersion, biosReleaseDate := hardware.GetDeviceBios()
		ReportDeviceManufacturerInfo.BiosVendor = *proto.String(strings.TrimSpace(biosVendor))
		ReportDeviceManufacturerInfo.BiosVersion = *proto.String(strings.TrimSpace(biosVersion))
		ReportDeviceManufacturerInfo.BiosReleaseDate = *proto.String(strings.TrimSpace(biosReleaseDate))
	}
	compatible := hardware.GetCompatible()
	ReportDeviceManufacturerInfo.Compatible = *proto.String(compatible)
	ReportDeviceInfo.Minfo = ReportDeviceManufacturerInfo

	// Report BaseOs Status for the two partitions
	getBaseOsStatus := func(partLabel string) *types.BaseOsStatus {
		// Look for a matching IMGA/IMGB in baseOsStatus
		items := subBaseOsStatus.GetAll()
		for _, st := range items {
			bos := cast.CastBaseOsStatus(st)
			if bos.PartitionLabel == partLabel {
				return &bos
			}
		}
		return nil
	}
	getSwInfo := func(partLabel string) *zmet.ZInfoDevSW {
		swInfo := new(zmet.ZInfoDevSW)
		swInfo.Activated = (partLabel == zboot.GetCurrentPartition())
		swInfo.PartitionLabel = partLabel
		swInfo.PartitionDevice = zboot.GetPartitionDevname(partLabel)
		swInfo.PartitionState = zboot.GetPartitionState(partLabel)
		swInfo.ShortVersion = zboot.GetShortVersion(partLabel)
		swInfo.LongVersion = zboot.GetLongVersion(partLabel)
		if bos := getBaseOsStatus(partLabel); bos != nil {
			// Get current state/version which is different than
			// what is on disk
			swInfo.Status = zmet.ZSwState(bos.State)
			swInfo.ShortVersion = bos.BaseOsVersion
			swInfo.LongVersion = "" // XXX
			if !bos.ErrorTime.IsZero() {
				log.Debugf("reportMetrics sending error time %v error %v for %s\n",
					bos.ErrorTime, bos.Error,
					bos.BaseOsVersion)
				errInfo := new(zmet.ErrorInfo)
				errInfo.Description = bos.Error
				errTime, _ := ptypes.TimestampProto(bos.ErrorTime)
				errInfo.Timestamp = errTime
				swInfo.SwErr = errInfo
			}
		} else if swInfo.ShortVersion != "" {
			// Must be factory install i.e. INSTALLED
			swInfo.Status = zmet.ZSwState(types.INSTALLED)
		} else {
			swInfo.Status = zmet.ZSwState(types.INITIAL)
		}
		return swInfo
	}

	ReportDeviceInfo.SwList = make([]*zmet.ZInfoDevSW, 2)
	ReportDeviceInfo.SwList[0] = getSwInfo(zboot.GetCurrentPartition())
	ReportDeviceInfo.SwList[1] = getSwInfo(zboot.GetOtherPartition())
	// Report any other BaseOsStatus which might have errors
	items := subBaseOsStatus.GetAll()
	for _, st := range items {
		bos := cast.CastBaseOsStatus(st)
		if bos.PartitionLabel != "" {
			continue
		}
		log.Debugf("reportMetrics sending unattached bos for %s\n",
			bos.BaseOsVersion)
		swInfo := new(zmet.ZInfoDevSW)
		swInfo.Status = zmet.ZSwState(bos.State)
		swInfo.ShortVersion = bos.BaseOsVersion
		swInfo.LongVersion = "" // XXX
		if len(bos.StorageStatusList) > 0 {
			// Assume one - pick first StorageStatus
			swInfo.DownloadProgress = uint32(bos.StorageStatusList[0].Progress)
		}
		if !bos.ErrorTime.IsZero() {
			log.Debugf("reportMetrics sending error time %v error %v for %s\n",
				bos.ErrorTime, bos.Error, bos.BaseOsVersion)
			errInfo := new(zmet.ErrorInfo)
			errInfo.Description = bos.Error
			errTime, _ := ptypes.TimestampProto(bos.ErrorTime)
			errInfo.Timestamp = errTime
			swInfo.SwErr = errInfo
		}
		ReportDeviceInfo.SwList = append(ReportDeviceInfo.SwList,
			swInfo)
	}

	// Read interface name from library and match it with uplink name from
	// global status. Only report the uplinks plus dbo1x0
	// XXX should get this info from zedrouter subscription
	// Should we put it all in DeviceNetworkStatus?
	interfaces, _ := psutilnet.Interfaces()
	ifNames := types.ReportInterfaces(deviceNetworkStatus)
	for _, ifname := range ifNames {
		for _, interfaceDetail := range interfaces {
			if ifname == interfaceDetail.Name {
				ReportDeviceNetworkInfo := getNetInfo(interfaceDetail)
				ReportDeviceInfo.Network = append(ReportDeviceInfo.Network,
					ReportDeviceNetworkInfo)
			}
		}
	}
	// Fill in global ZInfoDNS dns from /etc/resolv.conf
	// Note that "domain" is returned in search, hence DNSdomain is
	// not filled in.
	dc := netclone.DnsReadConfig("/etc/resolv.conf")
	log.Debugf("resolv.conf servers %v\n", dc.Servers)
	log.Debugf("resolv.conf search %v\n", dc.Search)

	ReportDeviceInfo.Dns = new(zmet.ZInfoDNS)
	ReportDeviceInfo.Dns.DNSservers = dc.Servers
	ReportDeviceInfo.Dns.DNSsearch = dc.Search

	// Report AssignableAdapters
	// We exclude adapters which do not currently exist.
	// We also exclude current uplinks. Note that this routine
	// is called when the uplinks change (to also report any change in
	// the uplink IP addresses etc.))
	for i, _ := range aa.IoBundleList {
		ib := &aa.IoBundleList[i]
		// For a PCI device we check if it exists in hardware/kernel
		// XXX could have been assigned away; hack to check for domains
		_, _, err := types.IoBundleToPci(ib)
		if err != nil {
			if len(domainStatus) == 0 {
				log.Debugf("Not reporting non-existent PCI device %d %s: %v\n",
					ib.Type, ib.Name, err)
				continue
			}
			log.Debugf("Reporting non-existent PCI device %d %s: %v\n",
				ib.Type, ib.Name, err)
		}
		reportAA := new(zmet.ZioBundle)
		reportAA.Type = zmet.ZioType(ib.Type)
		reportAA.Name = ib.Name
		reportAA.Members = ib.Members
		// lookup domains to see what is in use
		ds := LookupDomainStatusIoBundle(ib.Type, ib.Name)
		if ds != nil {
			reportAA.UsedByAppUUID = ds.Key()
		} else {
			for _, m := range ib.Members {
				if types.IsUplink(deviceNetworkStatus, m) {
					reportAA.UsedByBaseOS = true
					break
				}
			}
		}
		ReportDeviceInfo.AssignableAdapters = append(ReportDeviceInfo.AssignableAdapters,
			reportAA)
	}

	info, err := host.Info()
	if err != nil {
		log.Fatal("host.Info(): %s\n", err)
	}
	log.Debugf("uptime %d = %d days\n",
		info.Uptime, info.Uptime/(3600*24))
	log.Debugf("Booted at %v\n", time.Unix(int64(info.BootTime), 0).UTC())

	bootTime, _ := ptypes.TimestampProto(
		time.Unix(int64(info.BootTime), 0).UTC())
	ReportDeviceInfo.BootTime = bootTime
	hostname, err := os.Hostname()
	if err != nil {
		log.Errorf("HostName failed: %s\n", err)
	} else {
		ReportDeviceInfo.HostName = hostname
	}

	// Note that these are associated with the device and not with a
	// device name like ppp0 or wwan0
	lte := readLTEInfo()
	lteNets := readLTENetworks()
	if lteNets != nil {
		lte = append(lte, lteNets...)
	}
	for _, i := range lte {
		item := new(zmet.MetricItem)
		item.Key = i.Key
		item.Type = zmet.MetricItemType(i.Type)
		setMetricAnyValue(item, i.Value)
		ReportDeviceInfo.MetricItems = append(ReportDeviceInfo.MetricItems, item)
	}

	ReportInfo.InfoContent = new(zmet.ZInfoMsg_Dinfo)
	if x, ok := ReportInfo.GetInfoContent().(*zmet.ZInfoMsg_Dinfo); ok {
		x.Dinfo = ReportDeviceInfo
	}

	log.Debugf("PublishDeviceInfoToZedCloud sending %v\n", ReportInfo)
	data, err := proto.Marshal(ReportInfo)
	if err != nil {
		log.Fatal("PublishDeviceInfoToZedCloud proto marshaling error: ", err)
	}

	statusUrl := serverName + "/" + statusApi
	zedcloud.RemoveDeferred(deviceUUID)
	buf := bytes.NewBuffer(data)
	size := int64(proto.Size(ReportInfo))
	err = SendProtobuf(statusUrl, buf, size, iteration)
	if err != nil {
		log.Errorf("PublishDeviceInfoToZedCloud failed: %s\n", err)
		// Try sending later
		zedcloud.SetDeferred(deviceUUID, buf, size, statusUrl,
			zedcloudCtx, true)
	} else {
		writeSentDeviceInfoProtoMessage(data)
	}
}

func setMetricAnyValue(item *zmet.MetricItem, val interface{}) {
	switch t := val.(type) {
	case uint32:
		u := val.(uint32)
		item.MetricItemValue = new(zmet.MetricItem_Uint32Value)
		if x, ok := item.GetMetricItemValue().(*zmet.MetricItem_Uint32Value); ok {
			x.Uint32Value = u
		}
	case uint64:
		u := val.(uint64)
		item.MetricItemValue = new(zmet.MetricItem_Uint64Value)
		if x, ok := item.GetMetricItemValue().(*zmet.MetricItem_Uint64Value); ok {
			x.Uint64Value = u
		}
	case bool:
		b := val.(bool)
		item.MetricItemValue = new(zmet.MetricItem_BoolValue)
		if x, ok := item.GetMetricItemValue().(*zmet.MetricItem_BoolValue); ok {
			x.BoolValue = b
		}
	case float32:
		f := val.(float32)
		item.MetricItemValue = new(zmet.MetricItem_FloatValue)
		if x, ok := item.GetMetricItemValue().(*zmet.MetricItem_FloatValue); ok {
			x.FloatValue = f
		}

	case string:
		s := val.(string)
		item.MetricItemValue = new(zmet.MetricItem_StringValue)
		if x, ok := item.GetMetricItemValue().(*zmet.MetricItem_StringValue); ok {
			x.StringValue = s
		}

	default:
		log.Errorf("setMetricAnyValue unknown %T\n", t)
	}
}

var nilIPInfo = ipinfo.IPInfo{}

func getNetInfo(interfaceDetail psutilnet.InterfaceStat) *zmet.ZInfoNetwork {
	networkInfo := new(zmet.ZInfoNetwork)
	networkInfo.IPAddrs = make([]string, len(interfaceDetail.Addrs))
	for index, ip := range interfaceDetail.Addrs {
		// For compatibility we put he first in the deprecated singleton
		// Note CIDR notation with /N
		if index == 0 {
			networkInfo.IPAddr = *proto.String(ip.Addr)
		}
		networkInfo.IPAddrs[index] = *proto.String(ip.Addr)
	}
	networkInfo.MacAddr = *proto.String(interfaceDetail.HardwareAddr)
	networkInfo.DevName = *proto.String(interfaceDetail.Name)
	// Default routers from kernel whether or not we are using DHCP
	drs := getDefaultRouters(interfaceDetail.Name)
	networkInfo.DefaultRouters = make([]string, len(drs))
	for index, dr := range drs {
		log.Debugf("got dr: %v\n", dr)
		networkInfo.DefaultRouters[index] = *proto.String(dr)
	}

	// XXX fill in ZInfoDNS dns
	// XXX from correct resolv conf file - static map from intf to file?
	// XXX in /hostfs/containers/services/dhcpcd/tmp/upper/run/dhcpcd/resolv.conf/eth0.dhcp; place in
	for _, fl := range interfaceDetail.Flags {
		if fl == "up" {
			networkInfo.Up = true
			break
		}
	}

	uplink := types.GetUplink(deviceNetworkStatus, interfaceDetail.Name)
	if uplink != nil {
		networkInfo.Uplink = true
		// XXX we potentially have geoloc information for each IP
		// address.
		// For now fill in using the first IP address which has location
		// info.
		for _, ai := range uplink.AddrInfoList {
			if ai.Geo == nilIPInfo {
				continue
			}
			geo := new(zmet.GeoLoc)
			geo.UnderlayIP = *proto.String(ai.Geo.IP)
			geo.Hostname = *proto.String(ai.Geo.Hostname)
			geo.City = *proto.String(ai.Geo.City)
			geo.Country = *proto.String(ai.Geo.Country)
			geo.Loc = *proto.String(ai.Geo.Loc)
			geo.Org = *proto.String(ai.Geo.Org)
			geo.Postal = *proto.String(ai.Geo.Postal)
			networkInfo.Location = geo
			break
		}
	}

	// XXX once we have static config add any
	// config errors. Note that this might imply
	// reporting for devices which do not exist.

	return networkInfo
}

// This function is called per change, hence needs to try over all uplinks
// send report on each uplink.
// When aiStatus is nil it means a delete and we send a message
// containing only the UUID to inform zedcloud about the delete.
func PublishAppInfoToZedCloud(ctx *zedagentContext, uuid string,
	aiStatus *types.AppInstanceStatus,
	aa *types.AssignableAdapters, iteration int) {
	log.Debugf("PublishAppInfoToZedCloud uuid %s\n", uuid)
	var ReportInfo = &zmet.ZInfoMsg{}

	appType := new(zmet.ZInfoTypes)
	*appType = zmet.ZInfoTypes_ZiApp
	ReportInfo.Ztype = *appType
	ReportInfo.DevId = *proto.String(zcdevUUID.String())
	ReportInfo.AtTimeStamp = ptypes.TimestampNow()

	ReportAppInfo := new(zmet.ZInfoApp)

	ReportAppInfo.AppID = uuid
	ReportAppInfo.SystemApp = false
	if aiStatus != nil {
		ReportAppInfo.AppName = aiStatus.DisplayName
		ReportAppInfo.State = zmet.ZSwState(aiStatus.State)
		ds := LookupDomainStatusUUID(uuid)
		if ds == nil {
			log.Infof("Did not find DomainStatus for UUID %s\n",
				uuid)
			// XXX should we reschedule when we have a domainStatus?
			// Avoid nil checks
			ds = &types.DomainStatus{}
		} else {
			ReportAppInfo.Activated = aiStatus.Activated
			// XXX better compare? Pick REFRESHING and PURGING from
			// aiStatus but HALTED from DomainStatus
			if ds.State > aiStatus.State {
				ReportAppInfo.State = zmet.ZSwState(ds.State)
			}
		}

		if !aiStatus.ErrorTime.IsZero() {
			errInfo := new(zmet.ErrorInfo)
			errInfo.Description = aiStatus.Error
			errTime, _ := ptypes.TimestampProto(aiStatus.ErrorTime)
			errInfo.Timestamp = errTime
			ReportAppInfo.AppErr = append(ReportAppInfo.AppErr,
				errInfo)
		}

		if len(aiStatus.StorageStatusList) == 0 {
			log.Infof("storage status detail is empty so ignoring")
		} else {
			ReportAppInfo.SoftwareList = make([]*zmet.ZInfoSW, len(aiStatus.StorageStatusList))
			for idx, ss := range aiStatus.StorageStatusList {
				ReportSoftwareInfo := new(zmet.ZInfoSW)
				ReportSoftwareInfo.SwVersion = aiStatus.UUIDandVersion.Version
<<<<<<< HEAD
				ReportSoftwareInfo.SwHash = sc.ImageSha256
				ReportSoftwareInfo.ImageName = sc.Name
				ReportSoftwareInfo.State = zmet.ZSwState(sc.State)
				ReportSoftwareInfo.Target = sc.Target
=======
				ReportSoftwareInfo.SwHash = ss.ImageSha256
				ReportSoftwareInfo.State = zmet.ZSwState(ss.State)
				ReportSoftwareInfo.DownloadProgress = uint32(ss.Progress)

				ReportSoftwareInfo.Target = ss.Target
>>>>>>> 00182bb6
				for _, disk := range ds.DiskStatusList {
					if disk.ImageSha256 == ss.ImageSha256 {
						ReportSoftwareInfo.Vdev = disk.Vdev
						break
					}
				}

				ReportAppInfo.SoftwareList[idx] = ReportSoftwareInfo
			}
		}
		if ds.BootTime.IsZero() {
			// If never booted or we didn't find a DomainStatus
			log.Infoln("BootTime is empty")
		} else {
			bootTime, _ := ptypes.TimestampProto(ds.BootTime)
			ReportAppInfo.BootTime = bootTime
		}

		for _, ib := range ds.IoAdapterList {
			reportAA := new(zmet.ZioBundle)
			reportAA.Type = zmet.ZioType(ib.Type)
			reportAA.Name = ib.Name
			reportAA.UsedByAppUUID = ds.Key()
			// Can we call
			b := types.LookupIoBundle(aa, ib.Type, ib.Name)
			if b != nil {
				reportAA.Members = b.Members
			}
			ReportAppInfo.AssignedAdapters = append(ReportAppInfo.AssignedAdapters,
				reportAA)
		}
		// Get vifs assigned to the application
		// Mostly reporting the UP status
		// We extract the appIP from the dnsmasq assignment
		interfaces, _ := psutilnet.Interfaces()
		ifNames := ReadAppInterfaceList(ds.DomainName)
		for _, ifname := range ifNames {
			for _, interfaceDetail := range interfaces {
				if ifname != interfaceDetail.Name {
					continue
				}
				networkInfo := getNetInfo(interfaceDetail)
				ip := getAppIP(ctx, aiStatus.Key(), ifname)
				if ip != nil {
					networkInfo.IPAddrs = make([]string, 1)
					networkInfo.IPAddrs[0] = *proto.String(ip.String())
				}
				ReportAppInfo.Network = append(ReportAppInfo.Network,
					networkInfo)
			}
		}
	}

	ReportInfo.InfoContent = new(zmet.ZInfoMsg_Ainfo)
	if x, ok := ReportInfo.GetInfoContent().(*zmet.ZInfoMsg_Ainfo); ok {
		x.Ainfo = ReportAppInfo
	}

	log.Debugf("PublishAppInfoToZedCloud sending %v\n", ReportInfo)

	data, err := proto.Marshal(ReportInfo)
	if err != nil {
		log.Fatal("PublishAppInfoToZedCloud proto marshaling error: ", err)
	}
	statusUrl := serverName + "/" + statusApi

	zedcloud.RemoveDeferred(uuid)
	buf := bytes.NewBuffer(data)
	size := int64(proto.Size(ReportInfo))
	err = SendProtobuf(statusUrl, buf, size, iteration)
	if err != nil {
		log.Errorf("PublishAppInfoToZedCloud failed: %s\n", err)
		// Try sending later
		zedcloud.SetDeferred(uuid, buf, size, statusUrl, zedcloudCtx,
			true)
	} else {
		writeSentAppInfoProtoMessage(data)
	}
}

// This function is called per change, hence needs to try over all uplinks
// send report on each uplink.
// For each uplink we try different source IPs until we find a working one.
// For any 400 error we give up (don't retry) by not returning an error
func SendProtobuf(url string, buf *bytes.Buffer, size int64,
	iteration int) error {

	resp, _, err := zedcloud.SendOnAllIntf(zedcloudCtx, url,
		size, buf, iteration, true)
	if resp != nil && resp.StatusCode >= 400 && resp.StatusCode < 500 {
		log.Infof("SendProtoBuf: %s silently ignore code %d\n",
			url, resp.StatusCode)
		return nil
	}
	return err
}

// Try all (first free, then rest) until it gets through.
// Each iteration we try a different uplink for load spreading.
// For each uplink we try all its local IP addresses until we get a success.
func SendMetricsProtobuf(ReportMetrics *zmet.ZMetricMsg,
	iteration int) {
	data, err := proto.Marshal(ReportMetrics)
	if err != nil {
		log.Fatal("SendInfoProtobufStr proto marshaling error: ", err)
	}

	buf := bytes.NewBuffer(data)
	size := int64(proto.Size(ReportMetrics))
	metricsUrl := serverName + "/" + metricsApi
	_, _, err = zedcloud.SendOnAllIntf(zedcloudCtx, metricsUrl,
		size, buf, iteration, false)
	if err != nil {
		// Hopefully next timeout will be more successful
		log.Errorf("SendMetricsProtobuf failed: %s\n", err)
		return
	} else {
		writeSentMetricsProtoMessage(data)
	}
}

// Return an array of names like "sda", "sdb1"
func findDisksPartitions() []string {
	out, err := exec.Command("lsblk", "-nlo", "NAME").Output()
	if err != nil {
		log.Errorln(err)
		return nil
	}
	res := strings.Split(string(out), "\n")
	// Remove blank/empty string after last CR
	res = res[:len(res)-1]
	return res
}

// Given "sdb1" return the size of the partition; "sdb" to size of disk
func partitionSize(part string) uint64 {
	out, err := exec.Command("lsblk", "-nbdo", "SIZE", "/dev/"+part).Output()
	if err != nil {
		log.Errorln(err)
		return 0
	}
	res := strings.Split(string(out), "\n")
	val, err := strconv.ParseUint(res[0], 10, 64)
	if err != nil {
		log.Errorln(err)
		return 0
	}
	return val
}

// Returns the number of CPU seconds since boot
func getCpuSecs() uint64 {
	contents, err := ioutil.ReadFile("/proc/uptime")
	if err != nil {
		log.Fatal("/proc/uptime: %s\n", err)
	}
	lines := strings.Split(string(contents), "\n")

	var idle uint64
	var uptime uint64
	for _, line := range lines {
		fields := strings.Fields(line)
		for i, f := range fields {
			val, err := strconv.ParseFloat(f, 64)
			if err != nil {
				log.Errorln("Error: ", f, err)
			} else {
				switch i {
				case 0:
					uptime = uint64(val)
				case 1:
					idle = uint64(val)
				}
			}
		}
	}
	cpus, err := cpu.Info()
	if err != nil {
		log.Errorf("cpu.Info: %s\n", err)
		// Assume 1 CPU
		return uptime - idle
	}
	ncpus := uint64(len(cpus))
	// Idle time is measured for each CPU hence need to scale
	// to figure out how much CPU was used
	return uptime - (idle / ncpus)
}

func getDefaultRouters(ifname string) []string {
	var res []string
	link, err := netlink.LinkByName(ifname)
	if err != nil {
		log.Errorf("getDefaultRouters failed to find %s: %s\n",
			ifname, err)
		return res
	}
	ifindex := link.Attrs().Index
	table := syscall.RT_TABLE_MAIN
	// Note that a default route is represented as nil Dst
	filter := netlink.Route{Table: table, LinkIndex: ifindex, Dst: nil}
	fflags := netlink.RT_FILTER_TABLE
	fflags |= netlink.RT_FILTER_OIF
	fflags |= netlink.RT_FILTER_DST
	routes, err := netlink.RouteListFiltered(syscall.AF_UNSPEC,
		&filter, fflags)
	if err != nil {
		log.Fatal("getDefaultRouters RouteList failed: %v\n", err)
	}
	// log.Debugf("getDefaultRouters(%s) - got %d\n", ifname, len(routes))
	for _, rt := range routes {
		if rt.Table != table {
			continue
		}
		if ifindex != 0 && rt.LinkIndex != ifindex {
			continue
		}
		// log.Debugf("getDefaultRouters route dest %v\n", rt.Dst)
		res = append(res, rt.Gw.String())
	}
	return res
}

// Use the ifname/vifname to find the MAC address, and use that to find
// the allocated IP address.
func getAppIP(ctx *zedagentContext, uuidStr string, ifname string) *net.IP {
	log.Debugf("getAppIP(%s, %s)\n", uuidStr, ifname)
	ds, ok := domainStatus[uuidStr]
	if !ok {
		log.Debugf("getAppIP(%s, %s) no DomainStatus\n",
			uuidStr, ifname)
		return nil
	}
	macAddr := ""
	for _, v := range ds.VifList {
		if v.Vif == ifname {
			macAddr = v.Mac
			break
		}
	}
	if macAddr == "" {
		log.Debugf("getAppIP(%s, %s) no macAddr\n",
			uuidStr, ifname)
		return nil
	}
	ip := lookupNetworkObjectStatusByMac(ctx, macAddr)
	if ip == nil {
		log.Debugf("getAppIP(%s, %s) no IP address\n",
			uuidStr, ifname)
		return nil
	}
	log.Debugf("getAppIP(%s, %s) found %s\n", uuidStr, ifname, ip.String())
	return ip
}

func lookupNetworkObjectStatusByMac(ctx *zedagentContext,
	macAddr string) *net.IP {

	sub := ctx.subNetworkObjectStatus
	items := sub.GetAll()
	for key, st := range items {
		status := cast.CastNetworkObjectStatus(st)
		if status.Key() != key {
			log.Errorf("lookupNetworkObjectStatusByMac: key/UUID mismatch %s vs %s; ignored %+v\n",
				key, status.Key(), status)
			continue
		}
		ip, ok := status.IPAssignments[macAddr]
		if ok {
			return &ip
		}
	}
	return nil
}<|MERGE_RESOLUTION|>--- conflicted
+++ resolved
@@ -1208,18 +1208,12 @@
 			for idx, ss := range aiStatus.StorageStatusList {
 				ReportSoftwareInfo := new(zmet.ZInfoSW)
 				ReportSoftwareInfo.SwVersion = aiStatus.UUIDandVersion.Version
-<<<<<<< HEAD
-				ReportSoftwareInfo.SwHash = sc.ImageSha256
-				ReportSoftwareInfo.ImageName = sc.Name
-				ReportSoftwareInfo.State = zmet.ZSwState(sc.State)
-				ReportSoftwareInfo.Target = sc.Target
-=======
+				ReportSoftwareInfo.ImageName = ss.Name
 				ReportSoftwareInfo.SwHash = ss.ImageSha256
 				ReportSoftwareInfo.State = zmet.ZSwState(ss.State)
 				ReportSoftwareInfo.DownloadProgress = uint32(ss.Progress)
 
 				ReportSoftwareInfo.Target = ss.Target
->>>>>>> 00182bb6
 				for _, disk := range ds.DiskStatusList {
 					if disk.ImageSha256 == ss.ImageSha256 {
 						ReportSoftwareInfo.Vdev = disk.Vdev
